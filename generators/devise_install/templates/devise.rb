--- conflicted
+++ resolved
@@ -54,7 +54,6 @@
   # are using only default views.
   # config.scoped_views = true
 
-<<<<<<< HEAD
   # Number of authentication tries before locking an account.
   # config.maximum_attempts = 5
 
@@ -66,7 +65,7 @@
 
   # Time interval to unlock the account if :time is enabled as unlock_strategy.
   # config.unlock_in = 1.hour
-=======
+
   # By default, devise detects the role accessed based on the url. So whenever
   # accessing "/users/sign_in", it knows you are accessing an User. This makes
   # routes as "/sign_in" not possible, unless you tell Devise to use the default
@@ -76,7 +75,6 @@
   # Configure the default scope used by Devise. By default it's the first devise
   # role declared in your routes.
   # config.default_scope = :user
->>>>>>> c4764c93
 
   # If you want to use other strategies, that are not (yet) supported by Devise,
   # you can configure them inside the config.warden block. The example below
