--- conflicted
+++ resolved
@@ -15,12 +15,12 @@
 * Rememberable: manages generating and clearing token for remember the user from a saved cookie.
 * Trackable: tracks sign in count, timestamps and ip.
 * Validatable: creates all needed validations for email and password. It's totally optional, so you're able to to customize validations by yourself.
-* Lockable: takes care of locking an account based on the number of failed sign in attempts. Handles unlock via expire and email.
 
 And it also includes the optional modules:
 
 * Activatable: if you need to activate accounts by other means, which are not through confirmation, use this module.
 * Timeoutable: expires sessions without activity in a certain period of time.
+* Lockable: takes care of locking an account based on the number of failed sign in attempts. Handles unlock via expire and email.
 
 There's an example application using Devise at http://github.com/plataformatec/devise_example .
 
@@ -66,11 +66,8 @@
     t.confirmable
     t.recoverable
     t.rememberable
-<<<<<<< HEAD
+    t.trackable
     t.lockable
-=======
-    t.trackable
->>>>>>> c4764c93
     t.timestamps
   end
 
