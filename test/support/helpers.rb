require 'active_support/test_case'

class ActiveSupport::TestCase
  VALID_AUTHENTICATION_TOKEN = 'AbCdEfGhIjKlMnOpQrSt'.freeze

  def setup_mailer
    ActionMailer::Base.deliveries = []
  end

  def store_translations(locale, translations, &block)
    begin
      I18n.backend.store_translations(locale, translations)
      yield
    ensure
      I18n.reload!
    end
  end

  def generate_unique_email
    @@email_count ||= 0
    @@email_count += 1
    "test#{@@email_count}@example.com"
  end

  def valid_attributes(attributes={})
    { :username => "usertest",
      :email => generate_unique_email,
      :password => '123456',
      :password_confirmation => '123456' }.update(attributes)
  end

  def new_user(attributes={})
    User.new(valid_attributes(attributes))
  end

  def create_user(attributes={})
    User.create!(valid_attributes(attributes))
  end

  def create_admin(attributes={})
    valid_attributes = valid_attributes(attributes)
    valid_attributes.delete(:username)
    Admin.create!(valid_attributes)
  end

  # Execute the block setting the given values and restoring old values after
  # the block is executed.
  def swap(object, new_values)
    old_values = {}
    new_values.each do |key, value|
      old_values[key] = object.send key
      object.send :"#{key}=", value
    end
    clear_cached_variables(new_values)
    yield
  ensure
    clear_cached_variables(new_values)
    old_values.each do |key, value|
      object.send :"#{key}=", value
    end
  end

<<<<<<< HEAD
  def clear_cached_variables(options)
    if options.key?(:case_insensitive_keys) || options.key?(:strip_whitespace_keys)
      Devise.mappings.each do |_, mapping|
        mapping.to.instance_variable_set(:@devise_param_filter, nil)
      end
    end
  end

  def with_rails_version(constants)
    saved_constants = {}

    constants.each do |constant, val|
      saved_constants[constant] = ::Rails::VERSION.const_get constant
      Kernel::silence_warnings { ::Rails::VERSION.const_set(constant, val) }
    end

    begin
      yield
    ensure
      constants.each do |constant, val|
        Kernel::silence_warnings { ::Rails::VERSION.const_set(constant, saved_constants[constant]) }
      end
=======
  def add_unconfirmed_email_column
    if DEVISE_ORM == :active_record
      ActiveRecord::Base.connection.add_column(:users, :unconfirmed_email, :string)
      User.reset_column_information
    elsif DEVISE_ORM == :mongoid
      User.field(:unconfirmed_email, :type => String)
    end
  end

  def remove_unconfirmed_email_column
    if DEVISE_ORM == :active_record
      ActiveRecord::Base.connection.remove_column(:users, :unconfirmed_email)
      User.reset_column_information
    elsif DEVISE_ORM == :mongoid
      User.fields.delete(:unconfirmed_email)
      User.send(:undefine_attribute_methods)
      User.send(:define_attribute_methods, User.fields.keys)
>>>>>>> 7f754cab
    end
  end
end<|MERGE_RESOLUTION|>--- conflicted
+++ resolved
@@ -60,7 +60,6 @@
     end
   end
 
-<<<<<<< HEAD
   def clear_cached_variables(options)
     if options.key?(:case_insensitive_keys) || options.key?(:strip_whitespace_keys)
       Devise.mappings.each do |_, mapping|
@@ -83,7 +82,10 @@
       constants.each do |constant, val|
         Kernel::silence_warnings { ::Rails::VERSION.const_set(constant, saved_constants[constant]) }
       end
-=======
+    end
+  end
+
+  # TODO: Get rid of this in favor of a real model with unconfirmed
   def add_unconfirmed_email_column
     if DEVISE_ORM == :active_record
       ActiveRecord::Base.connection.add_column(:users, :unconfirmed_email, :string)
@@ -93,6 +95,7 @@
     end
   end
 
+  # TODO: Get rid of this in favor of a real model with unconfirmed
   def remove_unconfirmed_email_column
     if DEVISE_ORM == :active_record
       ActiveRecord::Base.connection.remove_column(:users, :unconfirmed_email)
@@ -101,7 +104,6 @@
       User.fields.delete(:unconfirmed_email)
       User.send(:undefine_attribute_methods)
       User.send(:define_attribute_methods, User.fields.keys)
->>>>>>> 7f754cab
     end
   end
 end