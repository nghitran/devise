--- conflicted
+++ resolved
@@ -19,13 +19,6 @@
 end
 
 group :data_mapper do
-<<<<<<< HEAD
-  gem "do_sqlite3", '>= 0.10.1'
-  gem "dm-core", :git => "git://github.com/datamapper/dm-core.git"
-  gem "dm-validations", :git => "git://github.com/datamapper/dm-more.git"
-  gem "dm-timestamps", :git => "git://github.com/datamapper/dm-more.git"
-  gem "dm-rails", :git => "git://github.com/datamapper/dm-rails.git"
-=======
   gem 'dm-core',           '~> 1.0.0', :git => 'git://github.com/datamapper/dm-core'
   gem 'dm-migrations',     '~> 1.0.0', :git => 'git://github.com/datamapper/dm-migrations'
   gem 'dm-sqlite-adapter', '~> 1.0.0', :git => 'git://github.com/datamapper/dm-sqlite-adapter'
@@ -33,5 +26,4 @@
   gem 'dm-serializer',     '~> 1.0.0', :git => 'git://github.com/datamapper/dm-serializer'
   gem 'dm-timestamps',     '~> 1.0.0', :git => 'git://github.com/datamapper/dm-timestamps'
   gem 'dm-rails',          '~> 1.0.0', :git => 'git://github.com/datamapper/dm-rails'
->>>>>>> 5b63605c
 end