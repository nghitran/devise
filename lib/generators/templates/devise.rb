# Use this hook to configure devise mailer, warden hooks and so forth.
# Many of these configuration options can be set straight in your model.
Devise.setup do |config|
  # The secret key used by Devise. Devise uses this key to generate
  # random tokens. Changing this key will render invalid all existing
  # confirmation, reset password and unlock tokens in the database.
  # Devise will use the `secret_key_base` as its `secret_key`
  # by default. You can change it below and use your own secret key.
  # config.secret_key = '<%= SecureRandom.hex(64) %>'

  # ==> Mailer Configuration
  # Configure the e-mail address which will be shown in Devise::Mailer,
  # note that it will be overwritten if you use your own mailer class
  # with default "from" parameter.
  config.mailer_sender = 'please-change-me-at-config-initializers-devise@example.com'

  # Configure the class responsible to send e-mails.
  # config.mailer = 'Devise::Mailer'

  # Configure the parent class responsible to send e-mails.
  # config.parent_mailer = 'ActionMailer::Base'

  # ==> ORM configuration
  # Load and configure the ORM. Supports :active_record (default) and
  # :mongoid (bson_ext recommended) by default. Other ORMs may be
  # available as additional gems.
  require 'devise/orm/<%= options[:orm] %>'

  # ==> Configuration for any authentication mechanism
  # Configure which keys are used when authenticating a user. The default is
  # just :email. You can configure it to use [:username, :subdomain], so for
  # authenticating a user, both parameters are required. Remember that those
  # parameters are used only when authenticating and not when retrieving from
  # session. If you need permissions, you should implement that in a before filter.
  # You can also supply a hash where the value is a boolean determining whether
  # or not authentication should be aborted when the value is not present.
  # config.authentication_keys = [:email]

  # Configure parameters from the request object used for authentication. Each entry
  # given should be a request method and it will automatically be passed to the
  # find_for_authentication method and considered in your model lookup. For instance,
  # if you set :request_keys to [:subdomain], :subdomain will be used on authentication.
  # The same considerations mentioned for authentication_keys also apply to request_keys.
  # config.request_keys = []

  # Configure which authentication keys should be case-insensitive.
  # These keys will be downcased upon creating or modifying a user and when used
  # to authenticate or find a user. Default is :email.
  config.case_insensitive_keys = [:email]

  # Configure which authentication keys should have whitespace stripped.
  # These keys will have whitespace before and after removed upon creating or
  # modifying a user and when used to authenticate or find a user. Default is :email.
  config.strip_whitespace_keys = [:email]

  # Tell if authentication through request.params is enabled. True by default.
  # It can be set to an array that will enable params authentication only for the
  # given strategies, for example, `config.params_authenticatable = [:database]` will
  # enable it only for database (email + password) authentication.
  # config.params_authenticatable = true

  # Tell if authentication through HTTP Auth is enabled. False by default.
  # It can be set to an array that will enable http authentication only for the
  # given strategies, for example, `config.http_authenticatable = [:database]` will
  # enable it only for database authentication. The supported strategies are:
  # :database      = Support basic authentication with authentication key + password
  # config.http_authenticatable = false

  # If 401 status code should be returned for AJAX requests. True by default.
  # config.http_authenticatable_on_xhr = true

  # The realm used in Http Basic Authentication. 'Application' by default.
  # config.http_authentication_realm = 'Application'

  # It will change confirmation, password recovery and other workflows
  # to behave the same regardless if the e-mail provided was right or wrong.
  # Does not affect registerable.
  # config.paranoid = true

  # By default Devise will store the user in session. You can skip storage for
  # particular strategies by setting this option.
  # Notice that if you are skipping storage for all authentication paths, you
  # may want to disable generating routes to Devise's sessions controller by
  # passing skip: :sessions to `devise_for` in your config/routes.rb
  config.skip_session_storage = [:http_auth]

  # By default, Devise cleans up the CSRF token on authentication to
  # avoid CSRF token fixation attacks. This means that, when using AJAX
  # requests for sign in and sign up, you need to get a new CSRF token
  # from the server. You can disable this option at your own risk.
  # config.clean_up_csrf_token_on_authentication = true

  # ==> Configuration for :database_authenticatable
<<<<<<< HEAD
  # For bcrypt, this is the cost for hashing the password and defaults to 12. If
  # using other encryptors, it sets how many times you want the password re-encrypted.
  #
  # Limiting the stretches to just one in testing will increase the performance of
  # your test suite dramatically. However, it is STRONGLY RECOMMENDED to not use
  # a value less than 12 in other environments. Note that, for bcrypt (the default
  # encryptor), the cost increases exponentially with the number of stretches (e.g.
=======
  # For bcrypt, this is the cost for hashing the password and defaults to 10. If
  # using other algorithms, it sets how many times you want the password to be hashed.
  #
  # Limiting the stretches to just one in testing will increase the performance of
  # your test suite dramatically. However, it is STRONGLY RECOMMENDED to not use
  # a value less than 10 in other environments. Note that, for bcrypt (the default
  # algorithm), the cost increases exponentially with the number of stretches (e.g.
>>>>>>> c4b44115
  # a value of 20 is already extremely slow: approx. 60 seconds for 1 calculation).
  config.stretches = Rails.env.test? ? 1 : 11

  # Set up a pepper to generate the hashed password.
  # config.pepper = '<%= SecureRandom.hex(64) %>'

  # Send a notification email when the user's password is changed
  # config.send_password_change_notification = false

  # ==> Configuration for :confirmable
  # A period that the user is allowed to access the website even without
  # confirming their account. For instance, if set to 2.days, the user will be
  # able to access the website for two days without confirming their account,
  # access will be blocked just in the third day. Default is 0.days, meaning
  # the user cannot access the website without confirming their account.
  # config.allow_unconfirmed_access_for = 2.days

  # A period that the user is allowed to confirm their account before their
  # token becomes invalid. For example, if set to 3.days, the user can confirm
  # their account within 3 days after the mail was sent, but on the fourth day
  # their account can't be confirmed with the token any more.
  # Default is nil, meaning there is no restriction on how long a user can take
  # before confirming their account.
  # config.confirm_within = 3.days

  # If true, requires any email changes to be confirmed (exactly the same way as
  # initial account confirmation) to be applied. Requires additional unconfirmed_email
  # db field (see migrations). Until confirmed, new email is stored in
  # unconfirmed_email column, and copied to email column on successful confirmation.
  config.reconfirmable = true

  # Defines which key will be used when confirming an account
  # config.confirmation_keys = [:email]

  # ==> Configuration for :rememberable
  # The time the user will be remembered without asking for credentials again.
  # config.remember_for = 2.weeks

  # Invalidates all the remember me tokens when the user signs out.
  config.expire_all_remember_me_on_sign_out = true

  # If true, extends the user's remember period when remembered via cookie.
  # config.extend_remember_period = false

  # Options to be passed to the created cookie. For instance, you can set
  # secure: true in order to force SSL only cookies.
  # config.rememberable_options = {}

  # ==> Configuration for :validatable
  # Range for password length.
  config.password_length = 8..72

  # Email regex used to validate email formats. It simply asserts that
  # one (and only one) @ exists in the given string. This is mainly
  # to give user feedback and not to assert the e-mail validity.
  # config.email_regexp = /\A[^@]+@[^@]+\z/

  # ==> Configuration for :timeoutable
  # The time you want to timeout the user session without activity. After this
  # time the user will be asked for credentials again. Default is 30 minutes.
  # config.timeout_in = 30.minutes

  # ==> Configuration for :lockable
  # Defines which strategy will be used to lock an account.
  # :failed_attempts = Locks an account after a number of failed attempts to sign in.
  # :none            = No lock strategy. You should handle locking by yourself.
  # config.lock_strategy = :failed_attempts

  # Defines which key will be used when locking and unlocking an account
  # config.unlock_keys = [:email]

  # Defines which strategy will be used to unlock an account.
  # :email = Sends an unlock link to the user email
  # :time  = Re-enables login after a certain amount of time (see :unlock_in below)
  # :both  = Enables both strategies
  # :none  = No unlock strategy. You should handle unlocking by yourself.
  # config.unlock_strategy = :both

  # Number of authentication tries before locking an account if lock_strategy
  # is failed attempts.
  # config.maximum_attempts = 20

  # Time interval to unlock the account if :time is enabled as unlock_strategy.
  # config.unlock_in = 1.hour

  # Warn on the last attempt before the account is locked.
  # config.last_attempt_warning = true

  # ==> Configuration for :recoverable
  #
  # Defines which key will be used when recovering the password for an account
  # config.reset_password_keys = [:email]

  # Time interval you can reset your password with a reset password key.
  # Don't put a too small interval or your users won't have the time to
  # change their passwords.
  config.reset_password_within = 6.hours

  # When set to false, does not sign a user in automatically after their password is
  # reset. Defaults to true, so a user is signed in automatically after a reset.
  # config.sign_in_after_reset_password = true

  # ==> Configuration for :encryptable
  # Allow you to use another hashing or encryption algorithm besides bcrypt (default).
  # You can use :sha1, :sha512 or algorithms from others authentication tools as
  # :clearance_sha1, :authlogic_sha512 (then you should set stretches above to 20
  # for default behavior) and :restful_authentication_sha1 (then you should set
  # stretches to 10, and copy REST_AUTH_SITE_KEY to pepper).
  #
  # Require the `devise-encryptable` gem when using anything other than bcrypt
  # config.encryptor = :sha512

  # ==> Scopes configuration
  # Turn scoped views on. Before rendering "sessions/new", it will first check for
  # "users/sessions/new". It's turned off by default because it's slower if you
  # are using only default views.
  # config.scoped_views = false

  # Configure the default scope given to Warden. By default it's the first
  # devise role declared in your routes (usually :user).
  # config.default_scope = :user

  # Set this configuration to false if you want /users/sign_out to sign out
  # only the current scope. By default, Devise signs out all scopes.
  # config.sign_out_all_scopes = true

  # ==> Navigation configuration
  # Lists the formats that should be treated as navigational. Formats like
  # :html, should redirect to the sign in page when the user does not have
  # access, but formats like :xml or :json, should return 401.
  #
  # If you have any extra navigational formats, like :iphone or :mobile, you
  # should add them to the navigational formats lists.
  #
  # The "*/*" below is required to match Internet Explorer requests.
  # config.navigational_formats = ['*/*', :html]

  # The default HTTP method used to sign out a resource. Default is :delete.
  config.sign_out_via = :delete

  # ==> OmniAuth
  # Add a new OmniAuth provider. Check the wiki for more information on setting
  # up on your models and hooks.
  # config.omniauth :github, 'APP_ID', 'APP_SECRET', scope: 'user,public_repo'

  # ==> Warden configuration
  # If you want to use other strategies, that are not supported by Devise, or
  # change the failure app, you can configure them inside the config.warden block.
  #
  # config.warden do |manager|
  #   manager.intercept_401 = false
  #   manager.default_strategies(scope: :user).unshift :some_external_strategy
  # end

  # ==> Mountable engine configurations
  # When using Devise inside an engine, let's call it `MyEngine`, and this engine
  # is mountable, there are some extra configurations to be taken into account.
  # The following options are available, assuming the engine is mounted as:
  #
  #     mount MyEngine, at: '/my_engine'
  #
  # The router that invoked `devise_for`, in the example above, would be:
  # config.router_name = :my_engine
  #
  # When using OmniAuth, Devise cannot automatically set OmniAuth path,
  # so you need to do it manually. For the users scope, it would be:
  # config.omniauth_path_prefix = '/my_engine/users/auth'
end<|MERGE_RESOLUTION|>--- conflicted
+++ resolved
@@ -91,23 +91,13 @@
   # config.clean_up_csrf_token_on_authentication = true
 
   # ==> Configuration for :database_authenticatable
-<<<<<<< HEAD
-  # For bcrypt, this is the cost for hashing the password and defaults to 12. If
-  # using other encryptors, it sets how many times you want the password re-encrypted.
-  #
-  # Limiting the stretches to just one in testing will increase the performance of
-  # your test suite dramatically. However, it is STRONGLY RECOMMENDED to not use
-  # a value less than 12 in other environments. Note that, for bcrypt (the default
-  # encryptor), the cost increases exponentially with the number of stretches (e.g.
-=======
-  # For bcrypt, this is the cost for hashing the password and defaults to 10. If
+  # For bcrypt, this is the cost for hashing the password and defaults to 11. If
   # using other algorithms, it sets how many times you want the password to be hashed.
   #
   # Limiting the stretches to just one in testing will increase the performance of
   # your test suite dramatically. However, it is STRONGLY RECOMMENDED to not use
   # a value less than 10 in other environments. Note that, for bcrypt (the default
   # algorithm), the cost increases exponentially with the number of stretches (e.g.
->>>>>>> c4b44115
   # a value of 20 is already extremely slow: approx. 60 seconds for 1 calculation).
   config.stretches = Rails.env.test? ? 1 : 11
 
