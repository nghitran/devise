--- conflicted
+++ resolved
@@ -18,13 +18,13 @@
     :unconfirmed => :failure
   }
 
-<<<<<<< HEAD
-  # Models configuration
-  mattr_accessor :pepper, :encryptor, :stretches, :remember_for, :confirm_within
-=======
   # Used to encrypt password. Please generate one with rake secret
   mattr_accessor :pepper
   @@pepper = nil
+  
+  # Used to define the password encryption algorithm
+  mattr_accessor :encryptor
+  @@encryptor = ::Devise::Encryptors::Sha1
   
   # The number of times to encrypt password.
   mattr_accessor :stretches
@@ -37,7 +37,6 @@
   # Time interval you can access your account before confirming your account.
   mattr_accessor :confirm_within
   @@confirm_within = 0.days
->>>>>>> e6901686
 
   # Store scopes mappings.
   mattr_accessor :mappings
